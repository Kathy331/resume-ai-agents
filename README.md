<a name="readme-top"></a>

[![Contributors][contributors-shield]][contributors-url]
[![Forks][forks-shield]][forks-url]
[![Stargazers][stars-shield]][stars-url]
[![Issues][issues-shield]][issues-url]

<!-- PROJECT LOGO -->
<br />
<div align="center">
  <a href="https://github.com/Kathy331/resume-ai-agents">
    <img src="ui/images/inky.png" alt="Logo" width="80" height="80">
  </a>

  <h3 align="center">Resume AI Agents</h3>

  <p align="center">
    A modular AI system that automates job search and application workflows using specialized agents.
    Streamlines LinkedIn profile discovery, resume analysis, job matching, personalized emails, and calendar integration. All powered by a Streamlit dashboard.
    <br />
    <a href="https://github.com/Kathy331/resume-ai-agents"><strong>Explore the docs »</strong></a>
    <br />
    <br />
    <a href="#">View Demo</a>
    ·
    <a href="https://github.com/Kathy331/resume-ai-agents/issues/new?labels=bug&template=bug-report---.md">Report Bugs</a>
    ·
    <a href="https://github.com/Kathy331/resume-ai-agents/issues/new?labels=enhancement&template=feature-request---.md">Request Features</a>
    <br />
    Contributions, issues, and feature requests are welcome!
    <br />
    Maintained by:<a href="https://github.com/Kathy331"> @Kathy331</a>

  </p>
</div>




<!-- TABLE OF CONTENTS -->
<details>
  <summary>Table of Contents</summary>
  <ol>
    <li>
      <a href="#about-the-project">About The Project</a>
      <ul>
        <li><a href="#built-with">Built With</a></li>
      </ul>
    </li>
    <li><a href="#features">Features</a></li>
    <li>
      <a href="#getting-started">Getting Started</a>
      <ul>
        <li><a href="#prerequisites">Prerequisites</a></li>
        <li><a href="#setup">Setup</a></li>
      </ul>
    </li>
    <li><a href="#usage">Usage</a></li>
    <li><a href="#contact-and-developers">Contact and Developers</a></li>
    <li><a href="#acknowledgments">Acknowledgments</a></li>
  </ol>
</details>

<!-- ABOUT THE PROJECT -->
## About The Project

Resume AI Agents is a modular AI system designed to automate job search and application workflows. It integrates seamlessly into a user-friendly Streamlit interface and supports:

- LinkedIn profile discovery and data extraction  
- Resume-to-job semantic matching and skill extraction  
- Personalized application emails matching user tone  
- Job recommendations powered by deep learning models  
- Calendar integration for interview scheduling  


<p align="right">(<a href="#readme-top">back to top</a>)</p>

### Built With

#### 🧠 AI & Machine Learning
* ![OpenAI](https://img.shields.io/badge/OpenAI-412991?style=flat-square&logo=openai&logoColor=white) - GPT models for intelligent text processing and generation
* ![LangGraph](https://img.shields.io/badge/LangGraph-1C3C3C?style=flat-square&logo=langchain&logoColor=white) - Workflow orchestration with state management and conditional routing
* ![spaCy](https://img.shields.io/badge/spaCy-09A3D5?style=flat-square&logo=spacy&logoColor=white) - Named Entity Recognition for email parsing and resume analysis
* ![scikit-learn](https://img.shields.io/badge/scikit--learn-F7931E?style=flat-square&logo=scikit-learn&logoColor=white) - Machine learning utilities and text classification
* ![LangChain](https://img.shields.io/badge/LangChain-1C3C3C?style=flat-square&logo=langchain&logoColor=white) - LLM application framework

#### 🎛️ Frontend & Interface
* ![Streamlit](https://img.shields.io/badge/Streamlit-FF4B4B?style=flat-square&logo=streamlit&logoColor=white) - Interactive web dashboard and user interface
* ![Plotly](https://img.shields.io/badge/Plotly-3F4F75?style=flat-square&logo=plotly&logoColor=white) - Data visualizations and analytics charts
* ![HTML5](https://img.shields.io/badge/HTML5-E34F26?style=flat-square&logo=html5&logoColor=white) - Custom UI components and styling

#### 🔧 Backend & APIs
* ![FastAPI](https://img.shields.io/badge/FastAPI-009688?style=flat-square&logo=fastapi&logoColor=white) - High-performance async web framework
* ![Python](https://img.shields.io/badge/Python-3776AB?style=flat-square&logo=python&logoColor=white) - Core backend language (3.10+)
* ![SQLite](https://img.shields.io/badge/SQLite-07405E?style=flat-square&logo=sqlite&logoColor=white) - Interview data storage with deduplication
* ![Pandas](https://img.shields.io/badge/Pandas-150458?style=flat-square&logo=pandas&logoColor=white) - Data manipulation and analysis

#### 🔗 Integrations & APIs
* ![Gmail API](https://img.shields.io/badge/Gmail_API-EA4335?style=flat-square&logo=gmail&logoColor=white) - Email fetching and processing automation
* ![Google OAuth](https://img.shields.io/badge/Google_OAuth-4285F4?style=flat-square&logo=google&logoColor=white) - Secure authentication and authorization
* ![Tavily API](https://img.shields.io/badge/Tavily_API-FF6B6B?style=flat-square&logo=search&logoColor=white) - Web search and company research intelligence
* ![LinkedIn](https://img.shields.io/badge/LinkedIn_API-0077B5?style=flat-square&logo=linkedin&logoColor=white) - Professional profile discovery and networking

#### 🗄️ Data & Storage
* ![Pydantic](https://img.shields.io/badge/Pydantic-E92063?style=flat-square&logo=pydantic&logoColor=white) - Data validation and settings management
* ![JSON](https://img.shields.io/badge/JSON-000000?style=flat-square&logo=json&logoColor=white) - Structured data exchange and configuration
* ![Vector Store](https://img.shields.io/badge/Vector_Store-FF69B4?style=flat-square&logo=database&logoColor=white) - Semantic search and document embeddings


<p align="right">(<a href="#readme-top">back to top</a>)</p>

<!-- FEATURES -->
## Features

- Modular AI agent design for extensibility  
- Orchestrator pattern for flexible workflows  
- Resume-to-job semantic matching with NLP  
- Personalized email drafting to match user tone  
- Streamlit dashboard for easy interaction  
- Future-ready for RAG (Retrieval-Augmented Generation) modules  

<p align="right">(<a href="#readme-top">back to top</a>)</p>

<!-- GETTING STARTED -->
## Getting Started

Follow these steps to get a local copy up and running:

### Prerequisites

Ensure you have Python 3.10+ 

### Setup

1. Clone the repo:
   ```bash
   git clone https://github.com/Kathy331/resume-ai-agents.git
   cd resume-ai-agents
   ```

2. Create and activate a virtual environment:
   ```bash
   python3 -m venv .venv.  #On Windows: python -m venv .venv
   source .venv/bin/activate #On Windows: .venv\Scripts\activate
   ```

3. Install Python dependencies:
   ```bash
   pip install -r requirements.txt
   ```

4. Run the Streamlit app:
   ```bash
   streamlit run ui/app.py
   ```

5. Optional: Use Docker for containerized deployment:
    Download Docker for Mac or Windows: https://www.docker.com/  
   ```bash
   docker compose up --build 
   ```
6. Testing:
    to run all test you could run: 
    ```bash
    pytest
    ```
    but please be careful of token limits, to run a single test, run: 
    ```bash
    pytest tests/test_agents/test_keyword_extractor.py
    ```
    there will be an `outputs` file generated for you to better see your test results 


<p align="right">(<a href="#readme-top">back to top</a>)</p>

<!-- USAGE -->
## Usage

Once the app is running, you can:

- Upload your resume and get matched jobs  
- Use the dashboard to view job insights  
- Automatically generate customized emails  
- Sync interviews to your calendar  
- Extend agents or integrate new models as needed  

<p align="right">(<a href="#readme-top">back to top</a>)</p>

<!-- CONTACT -->
## Contact and Developers

Kathy Chen - [@Linkedin](https://www.linkedin.com/in/kathy-chen-b35b532a6/) - email: kathychen331@outlook.com

Grace Chen - [@Linkedin](https://www.linkedin.com/in/chen-p-grace/) - email: 

Julianna Bracamonte - [@Linkedin](https://www.linkedin.com/in/julianna-bracamonte-759644237/) - email: 


<p align="right">(<a href="#readme-top">back to top</a>)</p>

<!-- ACKNOWLEDGMENTS -->
## Acknowledgments
 
* [Dandilyonn SEEDS Program](https://www.dandilyonn.com/)
*  Streamlit for their amazing framework  
*  OpenAI for language models powering the agents  
*  Tavily for intelligent web search APIs 

<p align="right">(<a href="#readme-top">back to top</a>)</p>

<<<<<<< HEAD
- <!-- showcase added here --> Modular AI agent design
- <!-- showcase added here --> Orchestrator pattern for flexible workflows
- <!-- showcase added here --> Resume-to-job semantic matching
- <!-- showcase added here --> Personalized email drafting matching user tone
- <!-- showcase added here --> Streamlit dashboard for easy interaction
- <!-- showcase added here --> Future-ready for Retrieval-Augmented Generation (RAG) modules

## Setup

### 1. Clone the Repository

### 2. Create a virtual environment
Make sure local python interpreter is also in the same venv

For Mac/Linux:
```bash
python3 -m venv .venv
source .venv/bin/activate
```

For Windows (PowerShell):
```bash
python -m venv .venv
.venv\Scripts\Activate
```

### 3. Install Dependencies
Using pip:
```bash
pip install -r requirements.txt
```

Or with Poetry:
```bash
poetry install
```

### 4. Set Up Environment Variables
Copy `.env.example` to `.env` and fill in your:
- OpenAI API Key (create one here: https://platform.openai.com/api-keys)
- Tavily API Key (create one here: https://www.tavily.com/)
- Google API credentials 

```bash
cp .env.example .env
```

### 5. Run Streamlit Frontend
```bash
streamlit run ui/app.py
```

### 6. Docker (Optional: for deployment only)
Download Docker for Mac or Windows: https://www.docker.com/  
```bash
docker compose up --build 
```
### 7. Testing 
to run all test you could run: 
```bash
pytest
```
but please be careful of token limits, to run a single test, run: 
```bash
pytest tests/test_agents/test_keyword_extractor.py
```
there will be an `outputs` file generated for you to better see your test results 

### 8. Secret Files
In order to run the Google OAuth and APIs, you must have a copy of "client_secret.json" inside the google_oauth folder (.../resume-ai-agents/shared/google_oauth).

To get this .json file, notify Grace (jjgacer) about it!
=======
<!-- MARKDOWN LINK & IMAGE DEFINITIONS -->
[contributors-shield]: https://img.shields.io/github/contributors/Kathy331/resume-ai-agents.svg?style=flat-square
[contributors-url]: https://github.com/Kathy331/resume-ai-agents/graphs/contributors
[forks-shield]: https://img.shields.io/github/forks/Kathy331/resume-ai-agents.svg?style=flat-square
[forks-url]: https://github.com/Kathy331/resume-ai-agents/network/members
[stars-shield]: https://img.shields.io/github/stars/Kathy331/resume-ai-agents.svg?style=flat-square
[stars-url]: https://github.com/Kathy331/resume-ai-agents/stargazers
[issues-shield]: https://img.shields.io/github/issues/Kathy331/resume-ai-agents.svg?style=flat-square
[issues-url]: https://github.com/Kathy331/resume-ai-agents/issues
>>>>>>> 8feb33f1
<|MERGE_RESOLUTION|>--- conflicted
+++ resolved
@@ -208,80 +208,6 @@
 
 <p align="right">(<a href="#readme-top">back to top</a>)</p>
 
-<<<<<<< HEAD
-- <!-- showcase added here --> Modular AI agent design
-- <!-- showcase added here --> Orchestrator pattern for flexible workflows
-- <!-- showcase added here --> Resume-to-job semantic matching
-- <!-- showcase added here --> Personalized email drafting matching user tone
-- <!-- showcase added here --> Streamlit dashboard for easy interaction
-- <!-- showcase added here --> Future-ready for Retrieval-Augmented Generation (RAG) modules
-
-## Setup
-
-### 1. Clone the Repository
-
-### 2. Create a virtual environment
-Make sure local python interpreter is also in the same venv
-
-For Mac/Linux:
-```bash
-python3 -m venv .venv
-source .venv/bin/activate
-```
-
-For Windows (PowerShell):
-```bash
-python -m venv .venv
-.venv\Scripts\Activate
-```
-
-### 3. Install Dependencies
-Using pip:
-```bash
-pip install -r requirements.txt
-```
-
-Or with Poetry:
-```bash
-poetry install
-```
-
-### 4. Set Up Environment Variables
-Copy `.env.example` to `.env` and fill in your:
-- OpenAI API Key (create one here: https://platform.openai.com/api-keys)
-- Tavily API Key (create one here: https://www.tavily.com/)
-- Google API credentials 
-
-```bash
-cp .env.example .env
-```
-
-### 5. Run Streamlit Frontend
-```bash
-streamlit run ui/app.py
-```
-
-### 6. Docker (Optional: for deployment only)
-Download Docker for Mac or Windows: https://www.docker.com/  
-```bash
-docker compose up --build 
-```
-### 7. Testing 
-to run all test you could run: 
-```bash
-pytest
-```
-but please be careful of token limits, to run a single test, run: 
-```bash
-pytest tests/test_agents/test_keyword_extractor.py
-```
-there will be an `outputs` file generated for you to better see your test results 
-
-### 8. Secret Files
-In order to run the Google OAuth and APIs, you must have a copy of "client_secret.json" inside the google_oauth folder (.../resume-ai-agents/shared/google_oauth).
-
-To get this .json file, notify Grace (jjgacer) about it!
-=======
 <!-- MARKDOWN LINK & IMAGE DEFINITIONS -->
 [contributors-shield]: https://img.shields.io/github/contributors/Kathy331/resume-ai-agents.svg?style=flat-square
 [contributors-url]: https://github.com/Kathy331/resume-ai-agents/graphs/contributors
@@ -291,4 +217,8 @@
 [stars-url]: https://github.com/Kathy331/resume-ai-agents/stargazers
 [issues-shield]: https://img.shields.io/github/issues/Kathy331/resume-ai-agents.svg?style=flat-square
 [issues-url]: https://github.com/Kathy331/resume-ai-agents/issues
->>>>>>> 8feb33f1
+
+### 8. Secret Files
+In order to run the Google OAuth and APIs, you must have a copy of "client_secret.json" inside the google_oauth folder (.../resume-ai-agents/shared/google_oauth).
+
+To get this .json file, notify Grace (jjgacer) about it!